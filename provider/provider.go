package provider

import (
	"crypto/rsa"
	"database/sql"
	"fmt"
	"io/ioutil"
	"net/http"
	"path"
	"skybin/core"
	"skybin/metaserver"
	"skybin/util"
	"sync"
	"time"
)

type Config struct {
	ProviderID     string `json:"providerId"`
	PublicApiAddr  string `json:"publicApiAddress"`
	MetaAddr       string `json:"metaServerAddress"`
	LocalApiAddr   string `json:"localApiAddress"`
	PrivateKeyFile string `json:"privateKeyFile"`
	PublicKeyFile  string `json:"publicKeyFile"`
	SpaceAvail     int64  `json:"spaceAvail"`
	StorageRate    int64  `json:"storageRate"`
}

type Provider struct {
	Homedir string //move this maybe
	Config  *Config
	db      *sql.DB
	mu      sync.Mutex

	PrivateKey *rsa.PrivateKey
	renters    map[string]*RenterInfo

	StorageReserved int64
	StorageUsed     int64

	TotalBlocks    int
	TotalContracts int
}

const (
	// By default, a provider is configured to provide 10 GB of storage to the network.
	DefaultStorageSpace = 10 * 1e9

	// A provider should provide at least this much space.
	MinStorageSpace = 100 * 1e6
)

// Structure to cycle activity over a set interval
type Activity struct {
	Timestamps          []string `json:"timestamps"`
	BlockUploads        []int64  `json:"blockUploads"`
	BlockDownloads      []int64  `json:"blockDownloads"`
	BlockDeletions      []int64  `json:"blockDeletions"`
	BytesUploaded       []int64  `json:"bytesUploaded"`
	BytesDownloaded     []int64  `json:"bytesDownloaded"`
	StorageReservations []int64  `json:"storageReservations"`
}
type Recents struct {
	Hour *Summary `json:"hour"`
	Day  *Summary `json:"day"`
	Week *Summary `json:"week"`
}
type Summary struct {
	BlockUploads        int64 `json:"blockUploads"`
	BlockDownloads      int64 `json:"blockDownloads"`
	BlockDeletions      int64 `json:"blockDeletions"`
	StorageReservations int64 `json:"storageReservations"`
}
type getStatsResp struct {
	RecentSummary   *Recents  `json:"recentSummary"`
	ActivityCounter *Activity `json:"activityCounters"`
}

type BlockInfo struct {
	RenterId string `json:"renterId"`
	BlockId  string `json:"blockId"`
	Size     int64  `json:"blockSize"`
}

type RenterInfo struct {
	StorageReserved int64 `json:"storageReserved"`
	StorageUsed     int64 `json:"storageUsed"`
}

// Loads configuration and database
func LoadFromDisk(homedir string) (*Provider, error) {
	provider := &Provider{
		Homedir: homedir,
	}

	config := &Config{}
	err := util.LoadJson(path.Join(homedir, "config.json"), config)
	if err != nil {
		return nil, fmt.Errorf("Failed to load config file. error: %s", err)
	}
	provider.Config = config

	dbPath := path.Join(homedir, "provider.db")
	provider.db, err = provider.SetupDB(dbPath)
	if err != nil {
		return nil, fmt.Errorf("Failed to initialize DB. error: %s", err)
	}

	err = provider.LoadDBIntoMemory()
	if err != nil {
		return nil, fmt.Errorf("Failed to load provider DB into mem. error: %s", err)
	}

	privKey, err := loadPrivateKey(path.Join(homedir, "providerid"))
	if err != nil {
		return nil, fmt.Errorf("Failed to load providers private key. error: %s", err)
	}

	provider.PrivateKey = privKey
	return provider, nil
}

// Insert, Delete, and Update activity feeds for each interval
func (provider *Provider) addActivity(op string, bytes int64) error {

	err := provider.InsertActivity()
	if err != nil {
		return fmt.Errorf("Error adding new activity to DB: %s", err)
	}
	err = provider.DeleteActivity()
	if err != nil {
		return fmt.Errorf("Error cycling activity in DB: %s", err)
	}

	// TODO: Abstact and handle errors
	if op == "upload" {
		err = provider.UpdateActivity("BlockUploads", 1)
		if err != nil {
			return fmt.Errorf("add upload activity failed. error: %s", err)
		}
		err = provider.UpdateActivity("BytesUploaded", bytes)
		if err != nil {
			return fmt.Errorf("add upload activity failed. error: %s", err)
		}

		provider.TotalBlocks++
		provider.StorageUsed += bytes

	} else if op == "download" {
		err = provider.UpdateActivity("BlockDownloads", 1)
		if err != nil {
			return fmt.Errorf("add download activity failed. error: %s", err)
		}
		err = provider.UpdateActivity("BytesDownloaded", bytes)
		if err != nil {
			return fmt.Errorf("add download activity failed. error:  %s", err)
		}
	} else if op == "delete" {
		provider.UpdateActivity("BlockDeletions", 1)
		if err != nil {
			return fmt.Errorf("add delete activity failed. error:  %s", err)
		}

		provider.TotalBlocks--
		provider.StorageUsed -= bytes

	} else if op == "contract" {
		provider.UpdateActivity("StorageReservations", 1)
		if err != nil {
			return fmt.Errorf("add contract activity failed. error: %s", err)
		}
		provider.StorageReserved += bytes
	}
	return nil
}

type Info struct {
	ProviderId       string `json:"providerId"`
	StorageAllocated int64  `json:"storageAllocated"`
	StorageReserved  int64  `json:"storageReserved"`
	StorageUsed      int64  `json:"storageUsed"`
	StorageFree      int64  `json:"storageFree"`
	TotalContracts   int    `json:"totalContracts"`
	TotalBlocks      int    `json:"totalBlocks"`
	TotalRenters     int    `json:"totalRenters"`
}

func (provider *Provider) GetPublicInfo() *Info {
	provider.mu.Lock()
	defer provider.mu.Unlock()
	return &Info{
		ProviderId:       provider.Config.ProviderID,
		StorageAllocated: provider.Config.SpaceAvail,
		StorageReserved:  provider.StorageReserved,
		StorageUsed:      provider.StorageUsed,
		StorageFree:      provider.Config.SpaceAvail - provider.StorageReserved,
		TotalContracts:   provider.TotalContracts,
		TotalRenters:     len(provider.renters),
		TotalBlocks:      provider.TotalBlocks,
	}
}

func (provider *Provider) GetPrivateInfo() (*core.ProviderInfo, error) {
	metaService := metaserver.NewClient(provider.Config.MetaAddr, &http.Client{})
	err := metaService.AuthorizeProvider(provider.PrivateKey, provider.Config.ProviderID)
	if err != nil {
		return nil, fmt.Errorf("Error authenticating with metaserver: %s", err)
	}

	info, err := metaService.GetProvider(provider.Config.ProviderID)
	if err != nil {
		return nil, err
	}

	return info, nil
}

func loadPrivateKey(path string) (*rsa.PrivateKey, error) {
	data, err := ioutil.ReadFile(path)
	if err != nil {
		return nil, err
	}
	return util.UnmarshalPrivateKey(data)
}

func (provider *Provider) getRenterPublicKey(renterId string) (*rsa.PublicKey, error) {
	client := metaserver.NewClient(provider.Config.MetaAddr, &http.Client{})
	err := client.AuthorizeProvider(provider.PrivateKey, provider.Config.ProviderID)
	if err != nil {
		return nil, fmt.Errorf("Failed to fetch authenticate with meta while fetching pubkey. error: %s", err)
	}
	rent, err := client.GetRenter(renterId)
	if err != nil {
		return nil, fmt.Errorf("Failed to retrieve renter from meta. error: %s", err)
	}
	key, err := util.UnmarshalPublicKey([]byte(rent.PublicKey))
	if err != nil {
		return nil, fmt.Errorf("Failed to parse renters pubkey. error: %s", err)
	}
	return key, nil
}

// Currently called after forming every contract could also be moved into maintenance
// (It will still need to be called in the postInfo method)
func (provider *Provider) UpdateMeta() error {
	pubKeyBytes, err := ioutil.ReadFile(provider.Config.PublicKeyFile)
	if err != nil {
		return fmt.Errorf("Failed to parse pubKey in UpdateMeta. error: %s", err)
	}
	info := core.ProviderInfo{
		ID:          provider.Config.ProviderID,
		PublicKey:   string(pubKeyBytes),
		Addr:        provider.Config.PublicApiAddr,
		SpaceAvail:  provider.Config.SpaceAvail - provider.StorageReserved,
		StorageRate: provider.Config.StorageRate,
	}
	metaService := metaserver.NewClient(provider.Config.MetaAddr, &http.Client{})
	err = metaService.AuthorizeProvider(provider.PrivateKey, provider.Config.ProviderID)
	if err != nil {
		return fmt.Errorf("Error authenticating with metaserver: %s", err)
	}
	err = metaService.UpdateProvider(&info)
	if err != nil {
		return fmt.Errorf("Error updating provider: %s", err)
	}
	return nil
}

<<<<<<< HEAD
// Initializes an empty stats response
func (provider *Provider) makeStatsResp() *getStatsResp {
	var timestamps []string
	t := time.Now().Truncate(time.Hour)
	currTime := t.Add(-1 * time.Hour * 24)
	for currTime != t {
		currTime = currTime.Add(time.Hour)
		timestamps = append(timestamps, currTime.Format(time.RFC3339))
	}
	resp := &getStatsResp{
		ActivityCounter: &Activity{
			Timestamps:          timestamps,
			BlockUploads:        make([]int64, 24),
			BlockDownloads:      make([]int64, 24),
			BlockDeletions:      make([]int64, 24),
			BytesUploaded:       make([]int64, 24),
			BytesDownloaded:     make([]int64, 24),
			StorageReservations: make([]int64, 24),
		},
		RecentSummary: &Recents{
			Hour: &Summary{
				BlockUploads:        0,
				BlockDownloads:      0,
				BlockDeletions:      0,
				StorageReservations: 0,
			},
			Day: &Summary{
				BlockUploads:        0,
				BlockDownloads:      0,
				BlockDeletions:      0,
				StorageReservations: 0,
			},
			Week: &Summary{
				BlockUploads:        0,
				BlockDownloads:      0,
				BlockDeletions:      0,
				StorageReservations: 0,
			},
		},
	}
	return resp
=======
func (provider *Provider) Withdraw(email string, amount int64) error {
	client := metaserver.NewClient(provider.Config.MetaAddr, &http.Client{})
	err := client.AuthorizeProvider(provider.PrivateKey, provider.Config.ProviderID)
	if err != nil {
		return err
	}

	err = client.ProviderWithdraw(provider.Config.ProviderID, email, amount)
	if err != nil {
		return err
	}

	return nil
}

func (provider *Provider) ListTransactions() ([]core.Transaction, error) {
	client := metaserver.NewClient(provider.Config.MetaAddr, &http.Client{})
	err := client.AuthorizeProvider(provider.PrivateKey, provider.Config.ProviderID)
	if err != nil {
		return nil, err
	}

	transactions, err := client.GetProviderTransactions(provider.Config.ProviderID)
	if err != nil {
		return nil, err
	}
	return transactions, nil
>>>>>>> 122eb65e
}<|MERGE_RESOLUTION|>--- conflicted
+++ resolved
@@ -265,7 +265,6 @@
 	return nil
 }
 
-<<<<<<< HEAD
 // Initializes an empty stats response
 func (provider *Provider) makeStatsResp() *getStatsResp {
 	var timestamps []string
@@ -307,7 +306,7 @@
 		},
 	}
 	return resp
-=======
+}
 func (provider *Provider) Withdraw(email string, amount int64) error {
 	client := metaserver.NewClient(provider.Config.MetaAddr, &http.Client{})
 	err := client.AuthorizeProvider(provider.PrivateKey, provider.Config.ProviderID)
@@ -335,5 +334,4 @@
 		return nil, err
 	}
 	return transactions, nil
->>>>>>> 122eb65e
 }