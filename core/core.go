package core

import (
	"time"
)

const (
	DefaultMetaAddr           = "127.0.0.1:8001"
	DefaultRenterAddr         = "127.0.0.1:8002"
	DefaultPublicProviderAddr = ":8003"
	DefaultLocalProviderAddr  = "127.0.0.1:8004"
)

type ProviderInfo struct {
	ID          string `json:"id,omitempty"`
	PublicKey   string `json:"publicKey"`
	Addr        string `json:"address"`
	SpaceAvail  int64  `json:"spaceAvail,omitempty"`
	StorageRate int64  `json:"storageRate"`
	// The provider's balance, in tenths of cents.
	Balance int64 `json:"balance"`
}

type RenterInfo struct {
	ID        string   `json:"id"`
	Alias     string   `json:"alias"`
	PublicKey string   `json:"publicKey"`
	Files     []string `json:"files"`
	Shared    []string `json:"shared"`
	// The renter's balance, in tenths of cents.
	Balance int64 `json:"balance"`
}

type Contract struct {
	ID                string    `json:"contractId"`
	RenterId          string    `json:"renterId"`
	ProviderId        string    `json:"providerId"`
	StorageSpace      int64     `json:"storageSpace"`
<<<<<<< HEAD
	Fee               int64     `json:"fee"`
=======
	StorageFee        int64     `json:"storageFee"`
>>>>>>> 4a8e1c62
	StartDate         time.Time `json:"startDate"`
	EndDate           time.Time `json:"endDate"`
	RenterSignature   string    `json:"renterSignature"`
	ProviderSignature string    `json:"providerSignature"`
}

// PaymentInfo contains the details describing payment data for a given
// contract.
type PaymentInfo struct {
	// The contract that this payment information is associated with.
	Contract string `json:"contract"`
	// Whether or not the renter is currently "paying down" the contract.
	IsPaying bool `json:"isPaying"`
	// The date of the last payment.
	LastPaymentTime time.Time `json:"lastPaymentTime"`
	// The remaining amount to be paid on the contract.
	Balance int64 `json:"balance"`
}

// Transaction describes a transaction involving either a renter or provider.
type Transaction struct {
	// Whether the transaction involved a renter or provider.
	UserType string `json:"userType"`
	// The ID of the associated user.
	UserID string `json:"userId"`
	// The contract associated with the transaction.
	ContractID string `json:"contractId"`
	// Whether the transction was a payment, receipt, deposit, or withdrawal.
	TransactionType string `json:"transactionType"`
	// The amount transferred.
	Amount int64 `json:"amount"`
	// A short description.
	Description string `json:"description"`
	// The time the transction occurred.
	Date time.Time `json:"date"`
}

type BlockLocation struct {
	ProviderId string `json:"providerId"`
	Addr       string `json:"address"`
	ContractId string `json:"contractId"`
}

type Block struct {
	ID string `json:"id"`

	// Offset of the block in the file, relative to the file's other blocks.
	// For the first block, this is zero.
	Num int `json:"num"`

	// Size of the block in bytes
	Size int64 `json:"size"`

	// sha256 hash of the block
	Sha256Hash string `json:"sha256hash"`

	// Location of the provider where the block is stored
	Location BlockLocation `json:"location"`
}

// Permission provides access to a file to a non-owning user
type Permission struct {

	// The renter who this permission grants access to
	RenterId    string `json:"renterId"`
	RenterAlias string `json:"renterAlias"`

	// The file's encryption information encrypted with the user's public key
	AesKey string `json:"aesKey"`
	AesIV  string `json:"aesIV"`
}

type File struct {
	ID         string       `json:"id"`
	OwnerID    string       `json:"ownerId"`
	Name       string       `json:"name"`
	IsDir      bool         `json:"isDir"`
	AccessList []Permission `json:"accessList"`
	AesKey     string       `json:"aesKey"`
	AesIV      string       `json:"aesIV"`
	Versions   []Version    `json:"versions"`
}

type Version struct {
	Num             int       `json:"num"`
	Size            int64     `json:"size"`
	ModTime         time.Time `json:"modTime"`
	UploadTime      time.Time `json:"uploadTime"`
	UploadSize      int64     `json:"uploadSize"`
	PaddingBytes    int64     `json:"paddingBytes"`
	NumDataBlocks   int       `json:"numDataBlocks"`
	NumParityBlocks int       `json:"numParityBlocks"`
	Blocks          []Block   `json:"blocks"`
}<|MERGE_RESOLUTION|>--- conflicted
+++ resolved
@@ -36,11 +36,7 @@
 	RenterId          string    `json:"renterId"`
 	ProviderId        string    `json:"providerId"`
 	StorageSpace      int64     `json:"storageSpace"`
-<<<<<<< HEAD
-	Fee               int64     `json:"fee"`
-=======
 	StorageFee        int64     `json:"storageFee"`
->>>>>>> 4a8e1c62
 	StartDate         time.Time `json:"startDate"`
 	EndDate           time.Time `json:"endDate"`
 	RenterSignature   string    `json:"renterSignature"`
