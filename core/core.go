package core

import (
	"time"
)

const (
	DefaultMetaAddr     = "127.0.0.1:8001"
	DefaultRenterAddr   = "127.0.0.1:8002"
	DefaultProviderAddr = ":8003"
)

type ProviderInfo struct {
	ID          string `json:"id,omitempty"`
	PublicKey   string `json:"publicKey"`
	Addr        string `json:"address"`
	SpaceAvail  int64  `json:"spaceAvail,omitempty"`
	StorageRate int    `json:"storageRate,omitempty"`
}

type RenterInfo struct {
	ID        string   `json:"id"`
	Alias     string   `json:"alias"`
	PublicKey string   `json:"publicKey"`
	Files     []string `json:"files"`
	Shared    []string `json:"shared"`
}

type Version struct {
	Number  int       `json:"number"`
	Blocks  []Block   `json:"blocks"`
	Size    int64     `json:"size"`
	ModTime time.Time `json:"modTime"`
}

type File struct {
	Name       string       `json:"name"`
	ID         string       `json:"id"`
	IsDir      bool         `json:"isDir"`
	AccessList []Permission `json:"accessList"`
	Versions   []Version    `json:"versions"`
	OwnerID    string       `json:"ownerID"`
}

type Contract struct {
	ID                string `json:"contractId"`
	RenterId          string `json:"renterId"`
	ProviderId        string `json:"providerId"`
	StorageSpace      int64  `json:"storageSpace"`
	RenterSignature   string `json:"renterSignature"`
	ProviderSignature string `json:"providerSignature"`
}

type BlockLocation struct {
	ProviderId string `json:"providerId"`
	Addr       string `json:"address"`
	ContractId string `json:"contractId"`
}

type Block struct {
	ID string `json:"id"`

	// sha256 hash of the block
	Sha256Hash string `json:"hash"`

	// Size of the block in bytes
	Size int64 `json:"size"`

	// Locations of providers where the block is stored
	Locations []BlockLocation `json:"locations"`
}

// Permission provides access to a file to a non-owning user
type Permission struct {

	// The renter who this permission grants access to
	RenterId string `json:"renterId"`

<<<<<<< HEAD
	// The file's encryption key encrypted with the user's public key
	SessionKey string `json:"sessionKey"`
=======
	// The file's encryption information encrypted with the user's public key
	AesKey string `json:"aesKey"`
	AesIV  string `json:"aesIV"`
}

type File struct {
	ID         string       `json:"id"`
	Name       string       `json:"name"`
	IsDir      bool         `json:"isDir"`
	Size       int64        `json:"size"`
	UploadSize int64        `json:"uploadSize"`
	ModTime    time.Time    `json:"modTime"`
	AccessList []Permission `json:"accessList"`
	AesKey     string       `json:"aesKey"`
	AesIV      string       `json:"aesIV"`
	Blocks     []Block      `json:"blocks"`
>>>>>>> 9fff6049
}<|MERGE_RESOLUTION|>--- conflicted
+++ resolved
@@ -24,22 +24,6 @@
 	PublicKey string   `json:"publicKey"`
 	Files     []string `json:"files"`
 	Shared    []string `json:"shared"`
-}
-
-type Version struct {
-	Number  int       `json:"number"`
-	Blocks  []Block   `json:"blocks"`
-	Size    int64     `json:"size"`
-	ModTime time.Time `json:"modTime"`
-}
-
-type File struct {
-	Name       string       `json:"name"`
-	ID         string       `json:"id"`
-	IsDir      bool         `json:"isDir"`
-	AccessList []Permission `json:"accessList"`
-	Versions   []Version    `json:"versions"`
-	OwnerID    string       `json:"ownerID"`
 }
 
 type Contract struct {
@@ -76,25 +60,26 @@
 	// The renter who this permission grants access to
 	RenterId string `json:"renterId"`
 
-<<<<<<< HEAD
-	// The file's encryption key encrypted with the user's public key
-	SessionKey string `json:"sessionKey"`
-=======
 	// The file's encryption information encrypted with the user's public key
 	AesKey string `json:"aesKey"`
 	AesIV  string `json:"aesIV"`
 }
 
 type File struct {
+	Name       string       `json:"name"`
 	ID         string       `json:"id"`
-	Name       string       `json:"name"`
 	IsDir      bool         `json:"isDir"`
-	Size       int64        `json:"size"`
-	UploadSize int64        `json:"uploadSize"`
-	ModTime    time.Time    `json:"modTime"`
 	AccessList []Permission `json:"accessList"`
+	Versions   []Version    `json:"versions"`
+	OwnerID    string       `json:"ownerID"`
 	AesKey     string       `json:"aesKey"`
 	AesIV      string       `json:"aesIV"`
-	Blocks     []Block      `json:"blocks"`
->>>>>>> 9fff6049
+}
+
+type Version struct {
+	Number     int       `json:"number"`
+	Blocks     []Block   `json:"blocks"`
+	Size       int64     `json:"size"`
+	UploadSize int64     `json:"uploadSize"`
+	ModTime    time.Time `json:"modTime"`
 }