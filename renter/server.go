package renter

import (
	"encoding/json"
	"fmt"
	"log"
	"net/http"
	"skybin/core"
	"skybin/metaserver"
	"strconv"

	"github.com/gorilla/mux"
)

func NewServer(renter *Renter, logger *log.Logger) http.Handler {

	router := mux.NewRouter()

	server := &renterServer{
		renter: renter,
		logger: logger,
		router: router,
	}

	router.HandleFunc("/info", server.getInfo).Methods("GET")
	router.HandleFunc("/create-storage-estimate", server.createStorageEstimate).Methods("POST")
	router.HandleFunc("/reserve-storage", server.reserveStorage).Methods("POST")
	router.HandleFunc("/contracts", server.getContracts).Methods("GET")
	router.HandleFunc("/files/get-metadata", server.getFileMetadata).Methods("POST")
	router.HandleFunc("/files", server.getFiles).Methods("GET")
	router.HandleFunc("/files/shared", server.getSharedFiles).Methods("GET")
	router.HandleFunc("/files/upload", server.uploadFile).Methods("POST")
	router.HandleFunc("/files/download", server.downloadFile).Methods("POST")
	router.HandleFunc("/files/create-folder", server.createFolder).Methods("POST")
	router.HandleFunc("/files/share", server.shareFile).Methods("POST")
	router.HandleFunc("/files/rename", server.renameFile).Methods("POST")
	router.HandleFunc("/files/copy", server.copyFile).Methods("POST")
	router.HandleFunc("/files/remove", server.removeFile).Methods("POST")
	router.HandleFunc("/paypal/create", server.createPaypalPayment).Methods("POST")
	router.HandleFunc("/paypal/execute", server.executePaypalPayment).Methods("POST")
	router.HandleFunc("/paypal/withdraw", server.withdraw).Methods("POST")
	router.HandleFunc("/transactions", server.getTransactions).Methods("GET")

	return server
}

type renterServer struct {
	renter *Renter
	logger *log.Logger
	router *mux.Router
	client *metaserver.Client
}

func (server *renterServer) ServeHTTP(w http.ResponseWriter, r *http.Request) {
	server.logger.Println(r.RemoteAddr, r.Method, r.URL)
	server.router.ServeHTTP(w, r)
}

type errorResp struct {
	Error string `json:"error,omitempty"`
}

func (server *renterServer) getInfo(w http.ResponseWriter, r *http.Request) {
	info, err := server.renter.Info()
	if err != nil {
		server.writeResp(w, http.StatusInternalServerError,
			&errorResp{Error: err.Error()})
		return

	}
	server.writeResp(w, http.StatusOK, info)
}

func (server *renterServer) createStorageEstimate(w http.ResponseWriter, r *http.Request) {
	w.WriteHeader(http.StatusNotImplemented)
}

type reserveStorageReq struct {
	Amount int64 `json:"amount"`
}

type reserveStorageResp struct {
	Contracts []*core.Contract `json:"contracts"`
}

func (server *renterServer) reserveStorage(w http.ResponseWriter, r *http.Request) {
	var req reserveStorageReq
	err := json.NewDecoder(r.Body).Decode(&req)
	if err != nil {
		server.logger.Println(err)
		server.writeResp(w, http.StatusBadRequest,
			&errorResp{Error: fmt.Sprintf("Unable to decode JSON. Error: %v", err)})
		return
	}

	contracts, err := server.renter.ReserveStorage(req.Amount)
	if err != nil {
		server.logger.Println(err)
		server.writeResp(w, http.StatusInternalServerError,
			&errorResp{Error: fmt.Sprintf("Unable to reserve storage. Error: %v", err)})
		return
	}

	resp := reserveStorageResp{
		Contracts: contracts,
	}
	server.writeResp(w, http.StatusCreated, &resp)
}

type getContractsResp struct {
	Contracts []*core.Contract `json:"contracts"`
}

func (server *renterServer) getContracts(w http.ResponseWriter, r *http.Request) {
	contracts, err := server.renter.ListContracts()
	if err != nil {
		server.logger.Println(err)
		server.writeResp(w, http.StatusInternalServerError,
			&errorResp{Error: fmt.Sprintf("Unable to list contracts. Error :%v", err)})
		return
	}
	resp := getContractsResp{
		Contracts: contracts,
	}
	server.writeResp(w, http.StatusOK, &resp)
}

type getFileReq struct {
	FileId string `json:"fileId"`
}

func (server *renterServer) getFileMetadata(w http.ResponseWriter, r *http.Request) {
	var req getFileReq
	err := json.NewDecoder(r.Body).Decode(&req)
	if err != nil {
		server.logger.Println(err)
		server.writeResp(w, http.StatusBadRequest,
			&errorResp{Error: fmt.Sprintf("Unable to decode JSON. Error: %v", err)})
		return
	}
	file, err := server.renter.GetFile(req.FileId)
	if err != nil {
		server.logger.Println(err)
		server.writeResp(w, http.StatusBadRequest,
			&errorResp{Error: err.Error()})
		return
	}
	server.writeResp(w, http.StatusOK, file)
}

type getFilesResp struct {
	Files []*core.File `json:"files"`
}

func (server *renterServer) getFiles(w http.ResponseWriter, r *http.Request) {
	files, err := server.renter.ListFiles()
	if err != nil {
		server.writeResp(w, http.StatusInternalServerError,
			&errorResp{Error: err.Error()})
		return
	}
	server.writeResp(w, http.StatusOK, &getFilesResp{Files: files})
}

func (server *renterServer) getSharedFiles(w http.ResponseWriter, r *http.Request) {
	files, err := server.renter.ListSharedFiles()
	if err != nil {
		server.writeResp(w, http.StatusInternalServerError,
			&errorResp{Error: err.Error()})
		return
	}
	server.writeResp(w, http.StatusOK, &getFilesResp{Files: files})
}

type uploadFileReq struct {
	SourcePath      string `json:"sourcePath"`
	DestPath        string `json:"destPath"`
	ShouldOverwrite bool   `json:"shouldOverwrite,omitempty"`
}

func (server *renterServer) uploadFile(w http.ResponseWriter, r *http.Request) {
	var req uploadFileReq
	err := json.NewDecoder(r.Body).Decode(&req)
	if err != nil {
		server.logger.Println(err)
		server.writeResp(w, http.StatusBadRequest,
			&errorResp{Error: fmt.Sprintf("Unable to decode JSON. Error: %v", err)})
		return
	}

	f, err := server.renter.Upload(req.SourcePath, req.DestPath, req.ShouldOverwrite)
	if err != nil {
		server.logger.Println(err)
		server.writeResp(w, http.StatusInternalServerError,
			&errorResp{Error: err.Error()})
		return
	}

	server.writeResp(w, http.StatusCreated, f)
}

type downloadFileReq struct {
	FileId     string `json:"fileId"`
	DestPath   string `json:"destPath"`
	VersionNum *int   `json:"versionNum,omitempty"`
}

func (server *renterServer) downloadFile(w http.ResponseWriter, r *http.Request) {
	var req downloadFileReq
	err := json.NewDecoder(r.Body).Decode(&req)
	if err != nil {
		server.logger.Println(err)
		server.writeResp(w, http.StatusBadRequest,
			&errorResp{Error: fmt.Sprintf("Unable to decode JSON. Error: %v", err)})
		return
	}

	downloadInfo, err := server.renter.Download(req.FileId, req.DestPath, req.VersionNum)
	if err != nil {
		server.logger.Println(err)
		server.writeResp(w, http.StatusInternalServerError,
			&errorResp{Error: err.Error()})
		return
	}

	server.writeResp(w, http.StatusCreated, downloadInfo)
}

type createFolderReq struct {
	Name string `json:"name"`
}

func (server *renterServer) createFolder(w http.ResponseWriter, r *http.Request) {
	var req createFolderReq
	err := json.NewDecoder(r.Body).Decode(&req)
	if err != nil {
		server.logger.Println(err)
		server.writeResp(w, http.StatusBadRequest,
			&errorResp{Error: fmt.Sprintf("Unable to decode JSON. Error: %v", err)})
		return
	}

	f, err := server.renter.CreateFolder(req.Name)
	if err != nil {
		server.logger.Println(err)
		server.writeResp(w, http.StatusInternalServerError,
			&errorResp{Error: err.Error()})
		return
	}

	server.writeResp(w, http.StatusCreated, f)
}

type shareFileReq struct {
	FileId      string `json:"fileId"`
	RenterAlias string `json:"renterAlias"`
}

type shareFileResp struct {
	Message string `json:"message"`
}

func (server *renterServer) shareFile(w http.ResponseWriter, r *http.Request) {
	var req shareFileReq
	err := json.NewDecoder(r.Body).Decode(&req)
	if err != nil {
		server.logger.Println(err)
		server.writeResp(w, http.StatusBadRequest,
			&errorResp{Error: fmt.Sprintf("Unable to decode JSON. Error: %v", err)})
		return

	}

	if req.FileId == "" || req.RenterAlias == "" {
		server.writeResp(w, http.StatusBadRequest, &errorResp{Error: "must supply file ID and renter alias"})
		return
	}

	err = server.renter.ShareFile(req.FileId, req.RenterAlias)
	if err != nil {
		server.writeResp(w, http.StatusBadRequest, &errorResp{Error: err.Error()})
		return
	}

	server.writeResp(w, http.StatusOK, &shareFileResp{Message: "file shared"})
}

type renameFileReq struct {
	FileId string `json:"fileId"`
	Name   string `json:"name"`
}

func (server *renterServer) renameFile(w http.ResponseWriter, r *http.Request) {
	var req renameFileReq
	err := json.NewDecoder(r.Body).Decode(&req)
	if err != nil {
		server.logger.Println(err)
		server.writeResp(w, http.StatusBadRequest,
			&errorResp{Error: fmt.Sprintf("Unable to decode JSON. Error: %v", err)})
		return

	}

	f, err := server.renter.RenameFile(req.FileId, req.Name)
	if err != nil {
		server.logger.Println(err)
		server.writeResp(w, http.StatusBadRequest,
			&errorResp{Error: err.Error()})
		return
	}

	server.writeResp(w, http.StatusOK, f)
}

func (server *renterServer) copyFile(w http.ResponseWriter, r *http.Request) {
	// TODO: implement
	w.WriteHeader(http.StatusNotImplemented)
}

type removeFileReq struct {
	FileID     string `json:"fileID"`
<<<<<<< HEAD
	VersionNum *int   `json:"versionNum"`
	Recursive  bool   `json:"recursive"`
=======
	VersionNum *int   `json:"versionNum,omitempty"`
>>>>>>> 122eb65e
}

func (server *renterServer) removeFile(w http.ResponseWriter, r *http.Request) {
	var req removeFileReq
	err := json.NewDecoder(r.Body).Decode(&req)
	if err != nil {
		server.logger.Println(err)
		server.writeResp(w, http.StatusBadRequest,
			&errorResp{Error: fmt.Sprintf("Unable to decode JSON. Error: %v", err)})
		return
	}

	err = server.renter.RemoveFile(req.FileID, req.VersionNum, req.Recursive)
	if err != nil {
		server.logger.Println(err)
		server.writeResp(w, http.StatusInternalServerError,
			&errorResp{Error: err.Error()})
		return
	}

	server.writeResp(w, http.StatusOK, &errorResp{})
}

type depositResp struct {
	ID string `json:"id"`
}

func (server *renterServer) createPaypalPayment(w http.ResponseWriter, r *http.Request) {
	err := r.ParseForm()
	if err != nil {
		server.logger.Println(err)
		server.writeResp(w, http.StatusInternalServerError, &errorResp{Error: err.Error()})
		return
	}

	amountString := r.FormValue("amount")
	amount, err := strconv.ParseInt(amountString, 10, 64)
	if err != nil {
		server.logger.Println(err)
		errMsg := fmt.Sprintf("could not parse integer from %s", amountString)
		server.writeResp(w, http.StatusInternalServerError, &errorResp{Error: errMsg})
		return
	}

	returnURL := r.FormValue("returnURL")
	cancelURL := r.FormValue("cancelURL")

	paymentID, err := server.renter.CreatePaypalPayment(amount, returnURL, cancelURL)
	if err != nil {
		server.logger.Println(err)
		server.writeResp(w, http.StatusInternalServerError, &errorResp{Error: err.Error()})
		return
	}

	server.writeResp(w, http.StatusOK, &depositResp{ID: paymentID})
}

func (server *renterServer) executePaypalPayment(w http.ResponseWriter, r *http.Request) {
	err := r.ParseForm()
	if err != nil {
		server.logger.Println(err)
		server.writeResp(w, http.StatusInternalServerError, &errorResp{Error: err.Error()})
		return
	}

	err = server.renter.ExecutePaypalPayment(
		r.FormValue("paymentID"),
		r.FormValue("payerID"),
	)
	if err != nil {
		server.logger.Println(err)
		server.writeResp(w, http.StatusInternalServerError, &errorResp{Error: err.Error()})
		return
	}

	server.writeResp(w, http.StatusOK, &errorResp{})
}

func (server *renterServer) withdraw(w http.ResponseWriter, r *http.Request) {
	var payload metaserver.RenterPaypalWithdrawReq
	err := json.NewDecoder(r.Body).Decode(&payload)
	if err != nil {
		server.logger.Println(err)
		server.writeResp(w, http.StatusInternalServerError, &errorResp{Error: err.Error()})
		return
	}

	err = server.renter.Withdraw(
		payload.Email,
		payload.Amount,
	)
	if err != nil {
		server.logger.Println(err)
		server.writeResp(w, http.StatusInternalServerError, &errorResp{Error: err.Error()})
		return
	}

	server.writeResp(w, http.StatusOK, &errorResp{})
}

type getTransactionsResp struct {
	Transactions []core.Transaction `json:"transactions"`
}

func (server *renterServer) getTransactions(w http.ResponseWriter, r *http.Request) {
	transactions, err := server.renter.ListTransactions()
	if err != nil {
		server.writeResp(w, http.StatusInternalServerError,
			&errorResp{Error: err.Error()})
		return
	}
	server.writeResp(w, http.StatusOK, &getTransactionsResp{transactions})
}

func (server *renterServer) writeResp(w http.ResponseWriter, status int, body interface{}) {
	w.WriteHeader(status)
	data, err := json.MarshalIndent(body, "", "    ")
	if err != nil {
		server.logger.Fatalf("error: cannot to encode response. error: %s", err)
	}
	_, err = w.Write(data)
	if err != nil {
		server.logger.Fatalf("error: cannot write response body. error: %s", err)
	}

	if r, ok := body.(*errorResp); ok && len(r.Error) > 0 {
		server.logger.Print(status, r)
	} else {
		server.logger.Println(status)
	}
}<|MERGE_RESOLUTION|>--- conflicted
+++ resolved
@@ -319,12 +319,8 @@
 
 type removeFileReq struct {
 	FileID     string `json:"fileID"`
-<<<<<<< HEAD
 	VersionNum *int   `json:"versionNum"`
 	Recursive  bool   `json:"recursive"`
-=======
-	VersionNum *int   `json:"versionNum,omitempty"`
->>>>>>> 122eb65e
 }
 
 func (server *renterServer) removeFile(w http.ResponseWriter, r *http.Request) {
