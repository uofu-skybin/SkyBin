package renter

import (
	"errors"
	"fmt"
	"net/http"
	"os"
	"path"
	"skybin/core"
	"skybin/provider"
	"skybin/util"
	"strings"
	"github.com/satori/go.uuid"
	"crypto/rsa"
	"io/ioutil"
)

var renterId string = "test"

type Config struct {
	RenterId       string `json:"renterId"`
	ApiAddr        string `json:"apiAddress"`
	MetaAddr       string `json:"metaServerAddress"`
	PrivateKeyFile string `json:"privateKeyFile"`
	PublicKeyFile  string `json:"publicKeyFile"`

	// Is this renter node registered with the metaservice?
	IsRegistered bool `json:"isRegistered"`
}

type Renter struct {
	Config    *Config
	Homedir   string
	files     []*core.File
	contracts []*core.Contract

	// All free storage blobs available for uploads.
	// Each storage contract should have at most one associated
	// blob in this list.
	freelist  []*storageBlob
}

// snapshot stores a renter's serialized state
type snapshot struct {
	Files       []*core.File     `json:"files"`
	Contracts   []*core.Contract `json:"contracts"`
	FreeStorage []*storageBlob   `json:"freeStorage"`
}

// storageBlob is a chunk of free storage we've already rented
type storageBlob struct {
	ProviderId string // The provider who owns the rented storage
	Addr       string // The provider's network address
	Amount     int64  // The free storage in bytes
	ContractId string // The contract the blob is associated with
}

const (

	// The minimum size of a storage blob
	kMinBlobSize = 1

	// Minimum contract storage amount
	// A user cannot reserve less storage than this
	kMinContractSize = 1024*1024

	// Maximum storage amount of any contract
	kMaxContractSize = 1024*1024*1024
)

func LoadFromDisk(homedir string) (*Renter, error) {
	renter := &Renter{
		Homedir:   homedir,
		files:     make([]*core.File, 0),
		contracts: make([]*core.Contract, 0),
		freelist:  make([]*storageBlob, 0),
	}

	config := &Config{}
	err := util.LoadJson(path.Join(homedir, "config.json"), config)
	if err != nil {
		return nil, err
	}
	renter.Config = config

	snapshotPath := path.Join(homedir, "snapshot.json")
	if _, err := os.Stat(snapshotPath); err == nil {
		var s snapshot
		err := util.LoadJson(snapshotPath, &s)
		if err != nil {
			return nil, fmt.Errorf("Unable to load snapshot. Error: %s", err)
		}
		renter.files = s.Files
		renter.contracts = s.Contracts
		renter.freelist = s.FreeStorage
	}

	return renter, err
}

// Info is information about a renter
type Info struct {
	ID              string `json:"id"`
	ReservedStorage int64  `json:"reservedStorage"`
	FreeStorage     int64  `json:"freeStorage"`
	TotalContracts  int    `json:"totalContracts"`
}

func (r *Renter) Info() (*Info, error) {
	var reserved int64 = 0
	for _, contract := range r.contracts {
		reserved += contract.StorageSpace
	}
	var free int64 = 0
	for _, blob := range r.freelist {
		free += blob.Amount
	}
	return &Info{
		ID:              r.Config.RenterId,
		ReservedStorage: reserved,
		FreeStorage:     free,
		TotalContracts:  len(r.contracts),
	}, nil
}

func (r *Renter) findBlobWithProvider(providerId string) (*storageBlob, bool) {
	for _, blob := range r.freelist {
		if blob.ProviderId == providerId {
			return blob, true
		}
	}
	return nil, false
}

func (r *Renter) CreateFolder(name string) (*core.File, error) {
	id, err := genId()
	if err != nil {
		return nil, fmt.Errorf("Cannot generate folder ID. Error: %s", err)
	}
	file := &core.File{
		ID:         id,
		Name:       name,
		IsDir:      true,
		AccessList: []core.Permission{},
		Blocks:     []core.Block{},
	}
	err = r.addFile(file)
	if err != nil {
		return nil, err
	}
	return file, nil
}

<<<<<<< HEAD
=======
func (r *Renter) Upload(srcPath, destPath string) (*core.File, error) {
	finfo, err := os.Stat(srcPath)
	if err != nil {
		return nil, err
	}
	if finfo.IsDir() {
		return nil, errors.New("Folder uploads not supported yet")
	}
	if finfo.Size() > (1 << 28) {
		return nil, errors.New("Large file uploads not supported yet")
	}

	// Find storage
	var blobIdx int
	var blob *storageBlob
	for blobIdx, blob = range r.freelist {
		if blob.Amount >= finfo.Size() {
			break
		}
	}
	if blob == nil {
		return nil, errors.New("Cannot find enough storage. " +
			"Be sure to reserve storage before uploading files.")
	}

	// Upload the file to the provider
	f, err := os.Open(srcPath)
	if err != nil {
		return nil, fmt.Errorf("Cannot open file. Error: %s", err)
	}
	defer f.Close()

	blockId, err := genId()
	if err != nil {
		return nil, fmt.Errorf("Cannot generate block ID. Error: %s", err)
	}

	pvdr := provider.NewClient(blob.Addr, &http.Client{})
	err = pvdr.PutBlock(renterId, blockId, f)
	if err != nil {
		return nil, fmt.Errorf("Cannot upload block to provider. Error: %s", err)
	}

	// Remove the used storage from the freelist
	r.freelist = append(r.freelist[:blobIdx], r.freelist[blobIdx+1:]...)
	remaining := blob.Amount - finfo.Size()
	if remaining > kMinBlobSize {
		leftover := &storageBlob{
			ProviderId: blob.ProviderId,
			Addr:       blob.Addr,
			Amount:     remaining,
		}
		r.freelist = append(r.freelist, leftover)
	}

	block := core.Block{
		ID: blockId,
		Locations: []core.BlockLocation{
			{ProviderId: blob.ProviderId, Addr: blob.Addr},
		},
	}

	fileId, err := genId()
	if err != nil {
		return nil, fmt.Errorf("Cannot generate file ID. Error: %s", err)
	}
	file := &core.File{
		ID:         fileId,
		Name:       destPath,
		IsDir:      false,
		Size:       finfo.Size(),
		ModTime:    finfo.ModTime(),
		AccessList: []core.Permission{},
		Blocks: []core.Block{
			block,
		},
	}

	err = r.addFile(file)
	if err != nil {
		return nil, err
	}

	return file, nil
}

>>>>>>> d9d04e97
func (r *Renter) ListFiles() ([]*core.File, error) {
	return r.files, nil
}

func (r *Renter) Lookup(fileId string) (*core.File, error) {
	_, f := r.findFile(fileId)
	if f == nil {
		return nil, fmt.Errorf("Cannot find file with ID %s", fileId)
	}
	return f, nil
}

func (r *Renter) ShareFile(f *core.File, userId string) error {
	f.AccessList = append(f.AccessList, core.Permission{
		RenterId: userId,
	})
	err := r.saveSnapshot()
	if err != nil {
		return fmt.Errorf("Unable to save snapshot. Error %s", err)
	}
	return nil
}

func (r *Renter) Remove(fileId string) error {
	idx, f := r.findFile(fileId)
	if f == nil {
		return fmt.Errorf("Cannot find file with ID %s", fileId)
	}
	if f.IsDir && len(r.findChildren(f)) > 0 {
		return errors.New("Cannot remove non-empty folder")
	}
	r.files = append(r.files[:idx], r.files[idx+1:]...)
	err := r.saveSnapshot()
	if err != nil {
		return fmt.Errorf("Unable to save snapshot. Error: %s", err)
	}
	for _, block := range f.Blocks {
		err := removeBlock(&block)
		if err != nil {
			return fmt.Errorf("Could not delete block %s. Error: %s", block.ID, err)
		}

	}
	return nil
}

func (r *Renter) addFile(f *core.File) error {
	r.files = append(r.files, f)
	err := r.saveSnapshot()
	if err != nil {
		r.files = r.files[:len(r.files)-1]
		return fmt.Errorf("Unable to save snapshot. Error %s", err)
	}
	return nil
}

func (r *Renter) findFile(fileId string) (idx int, f *core.File) {
	for idx, f = range r.files {
		if f.ID == fileId {
			return
		}
	}
	return -1, nil
}

func (r *Renter) findChildren(dir *core.File) []*core.File {
	var children []*core.File
	for _, f := range r.files {
		if f != dir && strings.HasPrefix(f.Name, dir.Name) {
			children = append(children, f)
		}
	}
	return children
}

func (r *Renter) saveSnapshot() error {
	s := snapshot{
		Files:       r.files,
		Contracts:   r.contracts,
		FreeStorage: r.freelist,
	}
	return util.SaveJson(path.Join(r.Homedir, "snapshot.json"), &s)
}

<<<<<<< HEAD
=======
func downloadBlock(block *core.Block, out io.Writer) error {
	for _, location := range block.Locations {
		client := provider.NewClient(location.Addr, &http.Client{})

		blockReader, err := client.GetBlock(renterId, block.ID)
		if err != nil {

			// TODO: Check that failure is due to a network error, not because
			// provider didn't return the block.
			continue
		}
		defer blockReader.Close()

		_, err = io.Copy(out, blockReader)
		if err != nil {
			return fmt.Errorf("Cannot write block %s to local file. Error: %s", block.ID, err)
		}

		return nil
	}
	return fmt.Errorf("Unable to download file block %s. Cannot connect to providers.", block.ID)
}

>>>>>>> d9d04e97
func removeBlock(block *core.Block) error {
	for _, location := range block.Locations {
		pvdr := provider.NewClient(location.Addr, &http.Client{})
		err := pvdr.RemoveBlock(renterId, block.ID)
		if err != nil {
			return err
		}
	}
	return nil
}

func (r *Renter) loadPublicKey() (*rsa.PublicKey, error) {
	data, err := ioutil.ReadFile(path.Join(r.Homedir, "renterid.pub"))
	if err != nil {
		return nil, err
	}
	return util.UnmarshalPublicKey(data)
}

func (r *Renter) loadPrivateKey() (*rsa.PrivateKey, error) {
	data, err := ioutil.ReadFile(path.Join(r.Homedir, "renterid"))
	if err != nil {
		return nil, err
	}
	return util.UnmarshalPrivateKey(data)
}

func genId() (string, error) {
	id, err := uuid.NewV4()
	if err != nil {
		return "", err
	}
	return id.String(), nil
}<|MERGE_RESOLUTION|>--- conflicted
+++ resolved
@@ -15,8 +15,6 @@
 	"io/ioutil"
 )
 
-var renterId string = "test"
-
 type Config struct {
 	RenterId       string `json:"renterId"`
 	ApiAddr        string `json:"apiAddress"`
@@ -151,95 +149,6 @@
 	return file, nil
 }
 
-<<<<<<< HEAD
-=======
-func (r *Renter) Upload(srcPath, destPath string) (*core.File, error) {
-	finfo, err := os.Stat(srcPath)
-	if err != nil {
-		return nil, err
-	}
-	if finfo.IsDir() {
-		return nil, errors.New("Folder uploads not supported yet")
-	}
-	if finfo.Size() > (1 << 28) {
-		return nil, errors.New("Large file uploads not supported yet")
-	}
-
-	// Find storage
-	var blobIdx int
-	var blob *storageBlob
-	for blobIdx, blob = range r.freelist {
-		if blob.Amount >= finfo.Size() {
-			break
-		}
-	}
-	if blob == nil {
-		return nil, errors.New("Cannot find enough storage. " +
-			"Be sure to reserve storage before uploading files.")
-	}
-
-	// Upload the file to the provider
-	f, err := os.Open(srcPath)
-	if err != nil {
-		return nil, fmt.Errorf("Cannot open file. Error: %s", err)
-	}
-	defer f.Close()
-
-	blockId, err := genId()
-	if err != nil {
-		return nil, fmt.Errorf("Cannot generate block ID. Error: %s", err)
-	}
-
-	pvdr := provider.NewClient(blob.Addr, &http.Client{})
-	err = pvdr.PutBlock(renterId, blockId, f)
-	if err != nil {
-		return nil, fmt.Errorf("Cannot upload block to provider. Error: %s", err)
-	}
-
-	// Remove the used storage from the freelist
-	r.freelist = append(r.freelist[:blobIdx], r.freelist[blobIdx+1:]...)
-	remaining := blob.Amount - finfo.Size()
-	if remaining > kMinBlobSize {
-		leftover := &storageBlob{
-			ProviderId: blob.ProviderId,
-			Addr:       blob.Addr,
-			Amount:     remaining,
-		}
-		r.freelist = append(r.freelist, leftover)
-	}
-
-	block := core.Block{
-		ID: blockId,
-		Locations: []core.BlockLocation{
-			{ProviderId: blob.ProviderId, Addr: blob.Addr},
-		},
-	}
-
-	fileId, err := genId()
-	if err != nil {
-		return nil, fmt.Errorf("Cannot generate file ID. Error: %s", err)
-	}
-	file := &core.File{
-		ID:         fileId,
-		Name:       destPath,
-		IsDir:      false,
-		Size:       finfo.Size(),
-		ModTime:    finfo.ModTime(),
-		AccessList: []core.Permission{},
-		Blocks: []core.Block{
-			block,
-		},
-	}
-
-	err = r.addFile(file)
-	if err != nil {
-		return nil, err
-	}
-
-	return file, nil
-}
-
->>>>>>> d9d04e97
 func (r *Renter) ListFiles() ([]*core.File, error) {
 	return r.files, nil
 }
@@ -277,7 +186,7 @@
 		return fmt.Errorf("Unable to save snapshot. Error: %s", err)
 	}
 	for _, block := range f.Blocks {
-		err := removeBlock(&block)
+		err := r.removeBlock(&block)
 		if err != nil {
 			return fmt.Errorf("Could not delete block %s. Error: %s", block.ID, err)
 		}
@@ -324,36 +233,10 @@
 	return util.SaveJson(path.Join(r.Homedir, "snapshot.json"), &s)
 }
 
-<<<<<<< HEAD
-=======
-func downloadBlock(block *core.Block, out io.Writer) error {
-	for _, location := range block.Locations {
-		client := provider.NewClient(location.Addr, &http.Client{})
-
-		blockReader, err := client.GetBlock(renterId, block.ID)
-		if err != nil {
-
-			// TODO: Check that failure is due to a network error, not because
-			// provider didn't return the block.
-			continue
-		}
-		defer blockReader.Close()
-
-		_, err = io.Copy(out, blockReader)
-		if err != nil {
-			return fmt.Errorf("Cannot write block %s to local file. Error: %s", block.ID, err)
-		}
-
-		return nil
-	}
-	return fmt.Errorf("Unable to download file block %s. Cannot connect to providers.", block.ID)
-}
-
->>>>>>> d9d04e97
-func removeBlock(block *core.Block) error {
+func (r *Renter) removeBlock(block *core.Block) error {
 	for _, location := range block.Locations {
 		pvdr := provider.NewClient(location.Addr, &http.Client{})
-		err := pvdr.RemoveBlock(renterId, block.ID)
+		err := pvdr.RemoveBlock(r.Config.RenterId, block.ID)
 		if err != nil {
 			return err
 		}
