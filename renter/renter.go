--- conflicted
+++ resolved
@@ -465,72 +465,11 @@
 	return r.removeFile(file)
 }
 
-<<<<<<< HEAD
 func (r *Renter) removeDir(dir *core.File, recursive bool) error {
 	children := r.findChildren(dir)
 	if len(children) > 0 && !recursive {
 		return errors.New("Cannot remove non-empty folder without recursive option")
-=======
-func (r *Renter) CreatePaypalPayment(amount int64, returnURL, cancelURL string) (string, error) {
-	err := r.authorizeMeta()
-	if err != nil {
-		return "", err
-	}
-
-	id, err := r.metaClient.CreatePaypalPayment(amount, returnURL, cancelURL)
-	if err != nil {
-		return "", err
-	}
-
-	return id, nil
-}
-
-func (r *Renter) ExecutePaypalPayment(paymentID, payerID string) error {
-	err := r.authorizeMeta()
-	if err != nil {
-		return err
-	}
-
-	err = r.metaClient.ExecutePaypalPayment(paymentID, payerID, r.Config.RenterId)
-	if err != nil {
-		return err
-	}
-
-	return nil
-}
-
-func (r *Renter) Withdraw(email string, amount int64) error {
-	err := r.authorizeMeta()
-	if err != nil {
-		return err
-	}
-
-	err = r.metaClient.RenterWithdraw(r.Config.RenterId, email, amount)
-	if err != nil {
-		return err
-	}
-
-	return nil
-}
-
-func (r *Renter) ListTransactions() ([]core.Transaction, error) {
-	err := r.authorizeMeta()
-	if err != nil {
-		return nil, err
-	}
-
-	transactions, err := r.metaClient.GetRenterTransactions(r.Config.RenterId)
-	if err != nil {
-		return nil, err
-	}
-	return transactions, nil
-}
-
-func (r *Renter) removeFile(file *core.File) error {
-	err := r.metaClient.DeleteFile(r.Config.RenterId, file.ID)
-	if err != nil {
-		return err
->>>>>>> 122eb65e
+
 	}
 	// Delete the file metadata. This will delete the children's metadata as well.
 	err := r.metaClient.DeleteFile(r.Config.RenterId, dir.ID)
@@ -642,6 +581,61 @@
 	r.addBlob(blob)
 }
 
+func (r *Renter) CreatePaypalPayment(amount int64, returnURL, cancelURL string) (string, error) {
+	err := r.authorizeMeta()
+	if err != nil {
+		return "", err
+	}
+
+	id, err := r.metaClient.CreatePaypalPayment(amount, returnURL, cancelURL)
+	if err != nil {
+		return "", err
+	}
+
+	return id, nil
+}
+
+func (r *Renter) ExecutePaypalPayment(paymentID, payerID string) error {
+	err := r.authorizeMeta()
+	if err != nil {
+		return err
+	}
+
+	err = r.metaClient.ExecutePaypalPayment(paymentID, payerID, r.Config.RenterId)
+	if err != nil {
+		return err
+	}
+
+	return nil
+}
+
+func (r *Renter) Withdraw(email string, amount int64) error {
+	err := r.authorizeMeta()
+	if err != nil {
+		return err
+	}
+
+	err = r.metaClient.RenterWithdraw(r.Config.RenterId, email, amount)
+	if err != nil {
+		return err
+	}
+
+	return nil
+}
+
+func (r *Renter) ListTransactions() ([]core.Transaction, error) {
+	err := r.authorizeMeta()
+	if err != nil {
+		return nil, err
+	}
+
+	transactions, err := r.metaClient.GetRenterTransactions(r.Config.RenterId)
+	if err != nil {
+		return nil, err
+	}
+	return transactions, nil
+}
+
 // Add a storage blob back to the free list.
 func (r *Renter) addBlob(blob *storageBlob) {
 	for _, blob2 := range r.freelist {
