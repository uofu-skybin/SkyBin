--- conflicted
+++ resolved
@@ -158,16 +158,12 @@
 }
 
 func (r *Renter) CreateFolder(name string) (*core.File, error) {
-    id, err := genId()
-    if err != nil {
-        return nil, fmt.Errorf("Cannot generate folder ID. Error: %s", err)
-    }
+	id, err := genId()
+	if err != nil {
+		return nil, fmt.Errorf("Cannot generate folder ID. Error: %s", err)
+	}
 	file := &core.File{
-<<<<<<< HEAD
-		ID:         uuid.Must(uuid.NewV4()).String(),
-=======
 		ID:         id,
->>>>>>> 54013dab
 		Name:       name,
 		IsDir:      true,
 		AccessList: []core.Permission{},
@@ -212,14 +208,10 @@
 	}
 	defer f.Close()
 
-<<<<<<< HEAD
-	blockId := uuid.Must(uuid.NewV4()).String()
-=======
 	blockId, err := genId()
 	if err != nil {
 		return nil, fmt.Errorf("Cannot generate block ID. Error: %s", err)
 	}
->>>>>>> 54013dab
 
 	pvdr := provider.NewClient(blob.Addr, &http.Client{})
 	err = pvdr.PutBlock(blockId, r.Config.RenterId, f)
@@ -251,11 +243,7 @@
 		return nil, fmt.Errorf("Cannot generate file ID. Error: %s", err)
 	}
 	file := &core.File{
-<<<<<<< HEAD
-		ID:         uuid.Must(uuid.NewV4()).String(),
-=======
 		ID:         fileId,
->>>>>>> 54013dab
 		Name:       destPath,
 		IsDir:      false,
 		Size:       finfo.Size(),
